# fuzzer.py
#
# Dictionary:
#   1.  "cansend directive"
#       A string that follows the formatting of (for example): "0x123#0xFF 0xFF 0xFF 0xFF".
#       This is similar to the arguments one would pass to the cansend command line tool (part of can-util).
import argparse
import random
import string

from can_actions import CanActions, int_from_str_base
from time import sleep


# --- [0]
# Static variable definitions and relevant methods.
# ---


# Converts a given string to its list int representation.
# Uses CaringCaribou's int_from_str_base implementation.
#
# @param    line
#           A given string that follows the format of (for example): "0xFF 0xFF 0xFF 0xFF".
#
# @return   Returns a list of ints representing the values in the string.
#           For example: [0xFF, 0xFF, 0xFF, 0xFF] (with 0xFF in its int representation).
def list_int_from_str_base(line):
    temp = line.split()
    for i in range(len(temp)):
        temp[i] = int_from_str_base(temp[i])
    return temp


# Number of seconds for callback handler to be active.
CALLBACK_HANDLER_DURATION = 0.0001
# The characters used to generate random ids/payloads.
CHARACTERS = string.hexdigits[0:10] + string.hexdigits[16:22]
# The leading value in a can id is a value between 0 and 7.
LEAD_ID_CHARACTERS = string.digits[0:8]
# A simple static arbitration id to fuzz with.
STATIC_ARB_ID = "0x001"
# A simple static payload to fuzz with.
STATIC_PAYLOAD = "0xFF 0xFF 0xFF 0xFF"


# --- [1]
# Methods that handle random fuzzing.
# ---


# Get a random arbitration id in the format 0xABC.
#
# @return   A random arbitration id in the format 0xABC.
def get_random_id():
    arb_id = "0x" + random.choice(LEAD_ID_CHARACTERS)
    for i in range(2):
        arb_id += random.choice(CHARACTERS)
    return arb_id


# Get a random payload in the format "0xFF " * length.

# @param    length
#           The length of the payload.
#
# @return   A random payload in the format "0xFF " * length.
def get_random_payload(length=4):
    payload = ""
    for i in range(length):
        temp = "0x"
        for j in range(2):
            temp += random.choice(CHARACTERS)
        payload += temp + " "
    return payload


# A simple random id fuzzer algorithm.
# Send random or static CAN messages to random arbitration ids.
# Uses CanActions to send/receive from the CAN bus.
#
# @param    static
#           Use a static CAN message or not.
# @param    logging
#           How many cansend directives must be kept in memory at a time.
# @param    payload
#           Override the static payload with the given payload.
# @param    length
#           The length of the payload, this is used if random payloads are needed.
def random_fuzz(static=True, logging=1, payload=STATIC_PAYLOAD, length=4):
    # Define a callback function which will handle incoming messages
    def response_handler(msg):
        print("Directive: " + arb_id + "#" + send_msg + " Received Message:" + str(msg))

    log = [None]*logging
    counter = 0
    while True:
        arb_id = get_random_id()
        send_msg = (payload if static else get_random_payload(length))

        with CanActions(int_from_str_base(get_random_id())) as can_wrap:
            # Send the message on the CAN bus and register a callback
            # handler for incoming messages
            can_wrap.send_single_message_with_callback(list_int_from_str_base(send_msg), response_handler)
            # Letting callback handler be active for CALLBACK_HANDLER_DURATION seconds
            sleep(CALLBACK_HANDLER_DURATION)

        counter += 1
        log[counter % logging] = arb_id + send_msg


# --- [2]
# Methods that handle linear fuzzing.
# ---


# Generates a file containing random cansend directives.
#
# @param    filename
#           The file where the cansend directives should be written to.
# @param    amount
#           The amount of
def gen_random_fuzz_file(filename, amount=75, static=True, payload=STATIC_PAYLOAD, length=4):
    fd = open(filename, 'w')
    for i in range(amount):
        arb_id = get_random_id()
        payload = (payload if static else get_random_payload(length))
        fd.write(arb_id + "#" + payload + "\n")
    fd.close()


# Use a given input file to send can packets.
# Uses CanActions to send/receive from the CAN bus.
#
# @param    input_filename
#           The filename of a file containing cansend directives.
# @param    logging
#           How many cansend directives must be kept in memory at a time.
#
def linear_file_fuzz(input_filename, logging=1):
    # Define a callback function which will handle incoming messages
    def response_handler(msg):
        print("Directive: " + line + " Received Message:" + str(msg))

    ifd = open(input_filename, 'r')
    log = [None]*logging
    counter = 0
    for line in ifd:
        temp = parse_line(line)
        arb_id = temp[0]
        send_msg = temp[1]

        with CanActions(arb_id) as can_wrap:
            # Send the message on the CAN bus and register a callback
            # handler for incoming messages
            can_wrap.send_single_message_with_callback(send_msg, response_handler)
            # Letting callback handler be active for CALLBACK_HANDLER_DURATION seconds
            sleep(CALLBACK_HANDLER_DURATION)

        counter += 1
        log[counter % logging] = line


# --- [3]
# Methods that handle brute force fuzzing.
# ---

<<<<<<< HEAD
=======

def mem_bf_fuzz():
    return


def file_bf_fuzz():
    return


def reverse_payload(payload):
    result = ""
    for i in range(len(payload)-1, -1, -1):
        result += payload[i]
    return result

>>>>>>> cf69e0d8
# noinspection PyUnusedLocal
def format_can_payload(payload):
    result = ""
    for i in range(0, len(payload), 2):
        result += "0x" + payload[i] + payload[i+1] + " "
    result = result[:len(result)-1] + "\n"
    return result


def get_next_bf_payload(last_payload):
    ring = len(last_payload) - 1
    while last_payload[ring] == "F":
        ring -= 1

    if ring < 0:
        return last_payload

    i = CHARACTERS.find(last_payload[ring])
    payload = last_payload[:ring] + CHARACTERS[(i+1) % len(CHARACTERS)] + last_payload[ring+1:]

    for j in range(ring + 1, len(last_payload)):
        payload = payload[:j] + '0' + payload[j+1:]

    return payload


def ring_bf_fuzz(logging=1, initial_payload="0000000000000000", arb_id="0x133"):
    # Define a callback function which will handle incoming messages
    def response_handler(msg):
        print("Directive: " + arb_id + "#" + send_msg + " Received Message:" + str(msg))

    payload = initial_payload
    log = [None]*logging
    counter = 0

    # manually send first payload
    send_msg = format_can_payload(payload)
    with CanActions(int_from_str_base(arb_id)) as can_wrap:
        # Send the message on the CAN bus and register a callback
        # handler for incoming messages
        can_wrap.send_single_message_with_callback(list_int_from_str_base(send_msg), response_handler)
        # Letting callback handler be active for CALLBACK_HANDLER_DURATION seconds
        sleep(CALLBACK_HANDLER_DURATION)

    counter += 1
    log[counter % logging] = arb_id + send_msg

    while payload != "F" * 16:
        payload = get_next_bf_payload(payload)
<<<<<<< HEAD
        send_msg = format_can_payload(payload)
        with CanActions(int_from_str_base(arb_id)) as can_wrap:
            # Send the message on the CAN bus and register a callback
            # handler for incoming messages
            can_wrap.send_single_message_with_callback(list_int_from_str_base(send_msg), response_handler)
            # Letting callback handler be active for CALLBACK_HANDLER_DURATION seconds
            sleep(CALLBACK_HANDLER_DURATION)
=======
        send_msg = format_can_payload(reverse_payload(payload))

        try :
            with CanActions(int_from_str_base(arb_id)) as can_wrap:
                # Send the message on the CAN bus and register a callback
                # handler for incoming messages
                can_wrap.send_single_message_with_callback(list_int_from_str_base(send_msg), response_handler)
                # Letting callback handler be active for CALLBACK_HANDLER_DURATION seconds
                sleep(CALLBACK_HANDLER_DURATION)

        except NotImplementedError:
            print("PING: NotImplementedError")
            cyclic_bf_fuzz(logging=logging, initial_payload=payload, arb_id=arb_id)
            return
>>>>>>> cf69e0d8

        counter += 1
        log[counter % logging] = arb_id + send_msg


# --- [4]
# Methods that handle mutation fuzzing.
# ---


def get_mutated_id(arb_id_bitmap, arb_id):
    if arb_id_bitmap[0]:
        new_arb_id = "0x" + random.choice(LEAD_ID_CHARACTERS)
    else:
        new_arb_id = "0x" + arb_id[2: len(arb_id)]
    for i in range(2):
        if arb_id_bitmap[i+1]:
            new_arb_id += random.choice(CHARACTERS)
        else:
            new_arb_id += arb_id[3+i: 3+i+2]
    return new_arb_id


# noinspection PyUnusedLocal
def get_mutated_payload(payload_bitmap, payload):
    return


# @param    arb_id_bitmap
#           A list where each element is True or False depending on whether or not the hex value at that position
#           in the arb_id is allowed to be mutated.
# noinspection PyUnusedLocal
def mutate_fuzz(arb_id_bitmap, payload_bitmap, arb_id=STATIC_ARB_ID, payload=STATIC_PAYLOAD, logging=1):
    return


# --- [5]
# Helper methods.
# ---


# Parse a given string that represents a can send directive.
#
# @param    line
#           A given string that represent a can send directive (see dictionary).
#
# @return   Returns a list in the following format: [id, message]
#           where id is the target device id and message is the message to be sent.
#           id and message are both in their int representation.
def parse_line(line):
    temp = list()
    pointer = line.find("#")
    temp.append(int_from_str_base(line[0: pointer]))
    temp.append(list_int_from_str_base(line[pointer + 1: len(line)]))
    return temp


def parse_args(args):
    """
    Argument parser for the template module.

    Notes about values of namespace after parsing:
    Arguments that must be converted before -use static, -gen.
    Arguments that can be None: -alg, -file, -payload.

    :param args: List of arguments
    :return: Argument namespace
    :rtype: argparse.Namespace
    """
    parser = argparse.ArgumentParser(prog="cc.py fuzzer",
                                     formatter_class=argparse.RawDescriptionHelpFormatter,
                                     description="A fuzzer for the CAN bus",
                                     epilog="""Example usage:
                                     cc.py fuzzer -alg random
                                     cc.py fuzzer -alg linear -gen True -file example.txt"""

                                     + """"\nCurrently supported algorithms:
                                     random - Try out random ids with a random or static payload
                                     linear - 
                                     ring_bf - A cyclic brute force """)

    # boolean values are initially stored as strings, call to_bool() before use!
    parser.add_argument("-static", type=str, default="True", help="Do not use static payloads (default is True)")
    parser.add_argument("-gen", type=str, default="False",
                        help="Generate a cansend directive file to the file specified with -file "
                             "(used by the linear algorithm)")
    parser.add_argument("-log", type=int, default=1,
                        help="How many cansend directives must be kept in memory at a time (default is 1)")

    parser.add_argument("-alg", type=str, help="What fuzzing algorithm to use")
    parser.add_argument("-file", type=str, help="File containing cansend directives (used by the linear algorithm)")
    parser.add_argument("-payload", type=str, help="Override the static payload with a different payload."
                                                   "Use the following syntax: 0xFF 0xFF 0xFF 0xFF")

    args = parser.parse_args(args)
    return args


# Convert a given string to a boolean.
#
# @return False if value.upper() == "FALSE" or value == "0" or value == "" else True
def to_bool(value):
    return False if value.upper() == "FALSE" or value == "0" or value == "" else True


# Set up the environment using the passed arguments and execute the correct algorithm.
def handle_args(args):
    args.static = to_bool(str(args.static))
    args.gen = to_bool(str(args.gen))
    payload = STATIC_PAYLOAD
    if args.payload is not None:
        payload = args.payload

    if args.alg is None:
        raise NameError
    elif args.alg == "random":
        random_fuzz(args.static, args.log, payload, 8)
        return
    elif args.alg == "linear":
        filename = args.file
        if filename is None:
            raise NameError
        if args.gen:
            gen_random_fuzz_file(filename, 100, args.static, payload, 8)
        linear_file_fuzz(filename, args.log)
        return
    elif args.alg == "ring_bf":
        ring_bf_fuzz(args.log)
        return
    elif args.alg == "mutate":
        print("Currently not implemented.")
        return
    else:
        raise ValueError


# --- [6]
# Main methods.
# ---


# A simple testing method to test if CaringCaribou and the module work.
def test_module():
    arbitration_id = int_from_str_base("0x000")
    with CanActions(arbitration_id) as can_wrap:
        can_wrap.send(list_int_from_str_base("0xFF 0xFF 0xFF 0xFF"))
    line = "0x125#0xFF 0xFF 0xFF 0xF0"
    temp = parse_line(line)
    with CanActions(temp[0]) as can_wrap:
        can_wrap.send(temp[1])


def module_main(arg_list):
    """
    Module main wrapper. This is the entry point of the module when called by cc.py

    :param arg_list: Module argument list passed by cc.py
    """
    try:
        # Parse arguments
        args = parse_args(arg_list)
        handle_args(args)
    except KeyboardInterrupt:
        print("\n\nTerminated by user")
    except ValueError:
        print("Invalid syntax")
    except NameError:
        print("Not enough arguments specified")
    exit(0)<|MERGE_RESOLUTION|>--- conflicted
+++ resolved
@@ -39,7 +39,7 @@
 # The leading value in a can id is a value between 0 and 7.
 LEAD_ID_CHARACTERS = string.digits[0:8]
 # A simple static arbitration id to fuzz with.
-STATIC_ARB_ID = "0x001"
+STATIC_ARB_ID = "0x244"
 # A simple static payload to fuzz with.
 STATIC_PAYLOAD = "0xFF 0xFF 0xFF 0xFF"
 
@@ -165,9 +165,6 @@
 # Methods that handle brute force fuzzing.
 # ---
 
-<<<<<<< HEAD
-=======
-
 def mem_bf_fuzz():
     return
 
@@ -182,7 +179,7 @@
         result += payload[i]
     return result
 
->>>>>>> cf69e0d8
+
 # noinspection PyUnusedLocal
 def format_can_payload(payload):
     result = ""
@@ -214,12 +211,12 @@
     def response_handler(msg):
         print("Directive: " + arb_id + "#" + send_msg + " Received Message:" + str(msg))
 
-    payload = initial_payload
+    payload = reverse_payload(initial_payload)
     log = [None]*logging
     counter = 0
 
     # manually send first payload
-    send_msg = format_can_payload(payload)
+    send_msg = format_can_payload(reverse_payload(payload))
     with CanActions(int_from_str_base(arb_id)) as can_wrap:
         # Send the message on the CAN bus and register a callback
         # handler for incoming messages
@@ -232,30 +229,14 @@
 
     while payload != "F" * 16:
         payload = get_next_bf_payload(payload)
-<<<<<<< HEAD
-        send_msg = format_can_payload(payload)
+        send_msg = format_can_payload(reverse_payload(payload))
+
         with CanActions(int_from_str_base(arb_id)) as can_wrap:
             # Send the message on the CAN bus and register a callback
             # handler for incoming messages
             can_wrap.send_single_message_with_callback(list_int_from_str_base(send_msg), response_handler)
             # Letting callback handler be active for CALLBACK_HANDLER_DURATION seconds
             sleep(CALLBACK_HANDLER_DURATION)
-=======
-        send_msg = format_can_payload(reverse_payload(payload))
-
-        try :
-            with CanActions(int_from_str_base(arb_id)) as can_wrap:
-                # Send the message on the CAN bus and register a callback
-                # handler for incoming messages
-                can_wrap.send_single_message_with_callback(list_int_from_str_base(send_msg), response_handler)
-                # Letting callback handler be active for CALLBACK_HANDLER_DURATION seconds
-                sleep(CALLBACK_HANDLER_DURATION)
-
-        except NotImplementedError:
-            print("PING: NotImplementedError")
-            cyclic_bf_fuzz(logging=logging, initial_payload=payload, arb_id=arb_id)
-            return
->>>>>>> cf69e0d8
 
         counter += 1
         log[counter % logging] = arb_id + send_msg
@@ -279,17 +260,46 @@
     return new_arb_id
 
 
-# noinspection PyUnusedLocal
 def get_mutated_payload(payload_bitmap, payload):
-    return
+    new_payload = ""
+    for i in range(len(payload_bitmap)):
+        if payload_bitmap[i]:
+            new_payload += random.choice(CHARACTERS)
+        else:
+            new_payload += payload[i]
+    return format_can_payload(new_payload)
+
+
+test_arb_id_bitmap = [False, False, False]
+test_payload_bitmap = [False, False, False, False, True, True, True, True]
 
 
 # @param    arb_id_bitmap
 #           A list where each element is True or False depending on whether or not the hex value at that position
 #           in the arb_id is allowed to be mutated.
-# noinspection PyUnusedLocal
-def mutate_fuzz(arb_id_bitmap, payload_bitmap, arb_id=STATIC_ARB_ID, payload=STATIC_PAYLOAD, logging=1):
-    return
+def mutate_fuzz(arb_id_bitmap=test_arb_id_bitmap, payload_bitmap=test_payload_bitmap,
+                arb_id=STATIC_ARB_ID, payload='0000000000000000', logging=1):
+                # arb_id=STATIC_ARB_ID, payload=STATIC_PAYLOAD, logging=1):
+    # Define a callback function which will handle incoming messages
+    def response_handler(msg):
+        print("Directive: " + arb_id + "#" + send_msg + " Received Message:" + str(msg))
+
+    # payload_bitmap = [False, False, True, True, False, False, False, False]
+    log = [None]*logging
+    counter = 0
+    while True:
+        arb_id = arb_id  #get_mutated_id(arb_id, arb_id_bitmap)
+        send_msg = get_mutated_payload(payload_bitmap, payload)
+
+        with CanActions(int_from_str_base(arb_id)) as can_wrap:
+            # Send the message on the CAN bus and register a callback
+            # handler for incoming messages
+            can_wrap.send_single_message_with_callback(list_int_from_str_base(send_msg), response_handler)
+            # Letting callback handler be active for CALLBACK_HANDLER_DURATION seconds
+            sleep(CALLBACK_HANDLER_DURATION)
+
+        counter += 1
+        log[counter % logging] = arb_id + send_msg
 
 
 # --- [5]
@@ -347,7 +357,7 @@
 
     parser.add_argument("-alg", type=str, help="What fuzzing algorithm to use")
     parser.add_argument("-file", type=str, help="File containing cansend directives (used by the linear algorithm)")
-    parser.add_argument("-payload", type=str, help="Override the static payload with a different payload."
+    parser.add_argument("-payload", type=str, help="Override the default payload with a different payload."
                                                    "Use the following syntax: 0xFF 0xFF 0xFF 0xFF")
 
     args = parser.parse_args(args)
@@ -372,7 +382,7 @@
     if args.alg is None:
         raise NameError
     elif args.alg == "random":
-        random_fuzz(args.static, args.log, payload, 8)
+        random_fuzz(static=args.static, logging=args.log, payload=payload, length=8)
         return
     elif args.alg == "linear":
         filename = args.file
@@ -380,14 +390,15 @@
             raise NameError
         if args.gen:
             gen_random_fuzz_file(filename, 100, args.static, payload, 8)
-        linear_file_fuzz(filename, args.log)
+        linear_file_fuzz(input_filename=filename, logging=args.log)
         return
     elif args.alg == "ring_bf":
-        ring_bf_fuzz(args.log)
+        if args.payload is None:
+            payload = "0" * 16
+        ring_bf_fuzz(logging=args.log, initial_payload=payload)
         return
     elif args.alg == "mutate":
-        print("Currently not implemented.")
-        return
+        mutate_fuzz()
     else:
         raise ValueError
 
